<?xml version="1.0"?>
<launch>
  <!-- Gazebo & GUI Configuration -->
  <arg name="gazebo"      default="true"  doc="Should the gazebo simulation be launched? Use false in case if you want to include this file and launch gazebo yourself" />
  <arg name="headless"    default="false" doc="Should the gazebo GUI be launched?" />
  <arg name="paused"      default="false" doc="Should the simulation directly be stopped at 0s?" />
  <arg name="world"       default="worlds/empty.world" doc="Filename to a SDF World for gazebo to use" />
  <arg name="rviz"        default="false" doc="Should RVIz be launched?" />

  <!-- Robot Customization -->
<<<<<<< HEAD
  <arg name="load_description"  default="true"  doc="Whether to load robot description" />
  <arg name="arm_id"      default="panda" doc="Name of the panda robot to spawn" />
=======
  <arg name="arm_id"      default="panda" doc="Name of the robot to spawn" />
>>>>>>> 5f90395e
  <arg name="use_gripper" default="true"  doc="Should a franka hand be mounted on the flange?" />
  <arg name="controller"  default=" "     doc="Which example controller should be started? (One of {cartesian_impedance,model,force,joint_position,joint_velocity}_example_controller)" />
  <arg name="x"           default="0"     doc="How far forward to place the base of the robot in [m]?" />
  <arg name="y"           default="0"     doc="How far leftwards to place the base of the robot in [m]?" />
  <arg name="z"           default="0"     doc="How far upwards to place the base of the robot in [m]?" />
  <arg name="roll"        default="0"     doc="How much to rotate the base of the robot around its X-axis in [rad]?" />
  <arg name="pitch"       default="0"     doc="How much to rotate the base of the robot around its Y-axis in [rad]?" />
  <arg name="yaw"         default="0"     doc="How much to rotate the base of the robot around its Z-axis in [rad]?" />
  <arg name="xacro_args"  default=""      doc="Additional arguments to pass to panda.urdf.xacro" />
  <arg name="initial_joint_positions"
       doc="Initial joint configuration of the panda. Specify as a list of name/value pairs in form of '-J [name-of-joint] [value-in-rad]'. Default is a 90 degree bend in the elbow"
       default="-J $(arg arm_id)_joint1 0
                -J $(arg arm_id)_joint2 -0.785398163
                -J $(arg arm_id)_joint3 0
                -J $(arg arm_id)_joint4 -2.35619449
                -J $(arg arm_id)_joint5 0
                -J $(arg arm_id)_joint6 1.57079632679
                -J $(arg arm_id)_joint7 0.785398163397
                -J $(arg arm_id)_finger_joint1 0.001
                -J $(arg arm_id)_finger_joint2 0.001"
       />
  <arg name="interactive_marker" default="$(eval arg('controller') == 'cartesian_impedance_example_controller')" doc="Should the interactive marker node be started?" />

  <include file="$(find franka_gazebo)/launch/robot.launch">
    <arg name="gazebo" value="$(arg gazebo)" />
    <arg name="headless" value="$(arg headless)" />
    <arg name="paused" value="$(arg paused)" />
    <arg name="world" value="$(arg world)" />
    <arg name="rviz" value="$(arg rviz)" />

    <arg name="robot" value="panda" />
    <arg name="arm_id" value="$(arg arm_id)" />
    <arg name="use_gripper" value="$(arg use_gripper)" />
    <arg name="controller" value="$(arg controller)" />
    <arg name="x" value="$(arg x)" />
    <arg name="y" value="$(arg y)" />
    <arg name="z" value="$(arg z)" />
    <arg name="roll" value="$(arg roll)" />
    <arg name="pitch" value="$(arg pitch)" />
    <arg name="yaw" value="$(arg yaw)" />

    <arg name="xacro_args" value="$(arg xacro_args)" />
    <arg name="initial_joint_positions" value="$(arg initial_joint_positions)" />
    <arg name="interactive_marker" value="$(arg interactive_marker)" />

  </include>

<<<<<<< HEAD
  <param name="robot_description"
         if="$(arg load_description)"
         command="xacro $(find franka_description)/robots/panda_arm.urdf.xacro
                  gazebo:=true
                  hand:=$(arg use_gripper)
                  arm_id:=$(arg arm_id)
                  xyz:='$(arg x) $(arg y) $(arg z)'
                  rpy:='$(arg roll) $(arg pitch) $(arg yaw)'">
  </param>

  <rosparam file="$(find franka_gazebo)/config/franka_hw_sim.yaml" subst_value="true" />
  <rosparam file="$(find franka_gazebo)/config/sim_controllers.yaml" subst_value="true" />

  <param name="m_ee" value="0.76" if="$(arg use_gripper)" />

  <arg name="unpause" value="$(eval '' if arg('paused') else '-unpause')" />
  <node name="$(arg arm_id)_model_spawner"
        pkg="gazebo_ros"
        type="spawn_model"
        args="-param robot_description -urdf -model $(arg arm_id) $(arg unpause)
              $(arg initial_joint_positions)
              "/>

  <!-- Spawn required ROS controllers -->
  <node pkg="controller_manager"
        type="spawner"
        name="$(arg arm_id)_gripper_spawner"
        if="$(arg use_gripper)"
        args="franka_gripper"
        respawn="false"
  />

  <!-- spawns the controller after the robot was put into its initial joint pose -->
  <node pkg="franka_gazebo"
        type="delayed_controller_spawner.py"
        name="$(arg arm_id)_controller_spawner"
        respawn="false" output="screen"
        args="franka_state_controller $(arg controller)"
  />

  <node name="robot_state_publisher" pkg="robot_state_publisher" type="robot_state_publisher" />
  <node name="joint_state_publisher" type="joint_state_publisher" pkg="joint_state_publisher">
    <rosparam param="source_list">[franka_state_controller/joint_states, franka_gripper/joint_states] </rosparam>
    <param name="rate" value="30"/>
  </node>

  <!-- Start only if cartesian_impedance_example_controller -->
  <node name="interactive_marker"
        pkg="franka_example_controllers"
        type="interactive_marker.py"
        if="$(eval arg('controller') == 'cartesian_impedance_example_controller')">
    <param name="link_name" value="$(arg arm_id)_link0" />
    <remap to="cartesian_impedance_example_controller/equilibrium_pose" from="equilibrium_pose" />
  </node>

  <node  pkg="rviz" type="rviz" output="screen" name="rviz" args="-d $(find franka_example_controllers)/launch/rviz/franka_description_with_marker.rviz" if="$(arg rviz)"/>

=======
>>>>>>> 5f90395e
</launch><|MERGE_RESOLUTION|>--- conflicted
+++ resolved
@@ -8,12 +8,8 @@
   <arg name="rviz"        default="false" doc="Should RVIz be launched?" />
 
   <!-- Robot Customization -->
-<<<<<<< HEAD
   <arg name="load_description"  default="true"  doc="Whether to load robot description" />
-  <arg name="arm_id"      default="panda" doc="Name of the panda robot to spawn" />
-=======
   <arg name="arm_id"      default="panda" doc="Name of the robot to spawn" />
->>>>>>> 5f90395e
   <arg name="use_gripper" default="true"  doc="Should a franka hand be mounted on the flange?" />
   <arg name="controller"  default=" "     doc="Which example controller should be started? (One of {cartesian_impedance,model,force,joint_position,joint_velocity}_example_controller)" />
   <arg name="x"           default="0"     doc="How far forward to place the base of the robot in [m]?" />
@@ -60,65 +56,4 @@
     <arg name="interactive_marker" value="$(arg interactive_marker)" />
 
   </include>
-
-<<<<<<< HEAD
-  <param name="robot_description"
-         if="$(arg load_description)"
-         command="xacro $(find franka_description)/robots/panda_arm.urdf.xacro
-                  gazebo:=true
-                  hand:=$(arg use_gripper)
-                  arm_id:=$(arg arm_id)
-                  xyz:='$(arg x) $(arg y) $(arg z)'
-                  rpy:='$(arg roll) $(arg pitch) $(arg yaw)'">
-  </param>
-
-  <rosparam file="$(find franka_gazebo)/config/franka_hw_sim.yaml" subst_value="true" />
-  <rosparam file="$(find franka_gazebo)/config/sim_controllers.yaml" subst_value="true" />
-
-  <param name="m_ee" value="0.76" if="$(arg use_gripper)" />
-
-  <arg name="unpause" value="$(eval '' if arg('paused') else '-unpause')" />
-  <node name="$(arg arm_id)_model_spawner"
-        pkg="gazebo_ros"
-        type="spawn_model"
-        args="-param robot_description -urdf -model $(arg arm_id) $(arg unpause)
-              $(arg initial_joint_positions)
-              "/>
-
-  <!-- Spawn required ROS controllers -->
-  <node pkg="controller_manager"
-        type="spawner"
-        name="$(arg arm_id)_gripper_spawner"
-        if="$(arg use_gripper)"
-        args="franka_gripper"
-        respawn="false"
-  />
-
-  <!-- spawns the controller after the robot was put into its initial joint pose -->
-  <node pkg="franka_gazebo"
-        type="delayed_controller_spawner.py"
-        name="$(arg arm_id)_controller_spawner"
-        respawn="false" output="screen"
-        args="franka_state_controller $(arg controller)"
-  />
-
-  <node name="robot_state_publisher" pkg="robot_state_publisher" type="robot_state_publisher" />
-  <node name="joint_state_publisher" type="joint_state_publisher" pkg="joint_state_publisher">
-    <rosparam param="source_list">[franka_state_controller/joint_states, franka_gripper/joint_states] </rosparam>
-    <param name="rate" value="30"/>
-  </node>
-
-  <!-- Start only if cartesian_impedance_example_controller -->
-  <node name="interactive_marker"
-        pkg="franka_example_controllers"
-        type="interactive_marker.py"
-        if="$(eval arg('controller') == 'cartesian_impedance_example_controller')">
-    <param name="link_name" value="$(arg arm_id)_link0" />
-    <remap to="cartesian_impedance_example_controller/equilibrium_pose" from="equilibrium_pose" />
-  </node>
-
-  <node  pkg="rviz" type="rviz" output="screen" name="rviz" args="-d $(find franka_example_controllers)/launch/rviz/franka_description_with_marker.rviz" if="$(arg rviz)"/>
-
-=======
->>>>>>> 5f90395e
 </launch>