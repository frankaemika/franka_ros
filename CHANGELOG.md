--- conflicted
+++ resolved
@@ -16,11 +16,8 @@
     - Improve Gazebo 'stone' world objects
     - Introduce new `tau_ext_lowpass_filter` parameter for `franka_gazebo` to configure the filtering of `tau_ext_hat_filtered`
     - Add realistic hand/finger collision geometries to the Gazebo robot description
-<<<<<<< HEAD
     - Fix: `gripper_action` goes now to the commanded gripper position when `max_effort` is zero
-=======
     - Add `set_franka_model_configuration` service.
->>>>>>> a1f7a11b
   * Fix: Allow interactive marker server to shut down if not initialized
   * No further ROS Kinetic support, since [End-of-Life was in April 2021](http://wiki.ros.org/Distributions)
   * Make position + orientation targets threadsafe in cartesian example controller
