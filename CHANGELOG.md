--- conflicted
+++ resolved
@@ -4,11 +4,8 @@
 
 Requires `libfranka` >= 0.5.0
 
-<<<<<<< HEAD
-  * Moved `panda_moveit_config` to [`ros-planning`](https://github.com/ros-planning/panda_moveit_config).
-=======
+  * Moved `panda_moveit_config` to [`ros-planning`](https://github.com/ros-planning/panda_moveit_config)
   * Publish `robot_mode` in `franka_state_controller`
->>>>>>> 67101cdf
 
 ## 0.6.0 - 2018-08-08
 
