#pragma once

#include <array>
#include <atomic>
#include <functional>
#include <memory>
#include <string>

#include <hardware_interface/joint_command_interface.h>
#include <hardware_interface/joint_state_interface.h>
#include <hardware_interface/robot_hw.h>
#include <joint_limits_interface/joint_limits_interface.h>
#include <ros/node_handle.h>
#include <ros/time.h>

#include <franka/model.h>
#include <franka/robot.h>
#include <franka_hw/franka_cartesian_command_interface.h>
#include <franka_hw/franka_controller_switching_types.h>
#include <franka_hw/franka_model_interface.h>
#include <franka_hw/franka_state_interface.h>

namespace franka_hw {

class FrankaHW : public hardware_interface::RobotHW {
 public:
  static constexpr double kMaximumJointAcceleration{1.0};
  static constexpr double kMaximumJointJerk{4000.0};

  FrankaHW() = delete;

  /**
   * Constructs an instance of FrankaHW.
   *
   * @param[in] joint_names An array of joint names being controlled.
   * @param[in] arm_id Unique identifier for the FRANKA arm being controlled.
   * @param[in] node_handle A node handle to get parameters from.
   */
  FrankaHW(const std::array<std::string, 7>& joint_names,
           const std::string& arm_id,
           const ros::NodeHandle& node_handle);

  ~FrankaHW() override = default;

  /**
   * Runs the currently active controller in a realtime loop.
   *
   * If no controller is active, the function immediately exits.
   * When running a controller, the function only exits when ros_callback
   * returns false.
   *
   * @param[in] robot Robot instance.
   * @param[in] ros_callback A callback function that is executed at each time
   * step and runs all ROS-side functionality of the hardware. Execution is
   * stopped if it returns false.
   *
   * @throw franka::ControlException if an error related to control occurred.
   * @throw franka::NetworkException if the connection is lost, e.g. after a
   * timeout.
   * @throw franka::RealtimeException if realtime priority can not be set for
   * the current thread.
   */
  void control(
      franka::Robot& robot,
      std::function<bool(const ros::Time&, const ros::Duration&)> ros_callback);

  /**
   * Updates the controller interfaces from the given robot state.
   *
   * @param[in] robot_state Current robot state.
   * @param[in] reset If true, resets the controller interfaces.
   *
   * @throw franka::NetworkException if the connection is lost.
   */
  void update(const franka::RobotState& robot_state, bool reset = false);

  /**
   * Indicates whether there is an active controller.
   *
   * @return True if a controller is currently active, false otherwise.
   */
  bool controllerActive() const noexcept;

  /**
  * Checks whether a requested controller can be run, based on the resources and
  * interfaces it claims
  *
  * @param[in] info A list of all controllers to be started, including the
  * resources they claim
  * @return Returns true in case of a conflict, false in case of valid
  * controllers
  */
  bool checkForConflict(
      const std::list<hardware_interface::ControllerInfo>& info) const override;

  /**
  * Performs the switch between controllers and is real-time capable
  *
  */
  void doSwitch(const std::list<hardware_interface::ControllerInfo>&,
                const std::list<hardware_interface::ControllerInfo>&) override;

  /**
  * Prepares the switching between controllers. This function is not real-time
  * capable.
  *
  * @param[in] start_list Information list about all controllers requested to be
  * started
  */
  bool prepareSwitch(
      const std::list<hardware_interface::ControllerInfo>& start_list,
      const std::list<hardware_interface::ControllerInfo>& stop_list) override;

  /**
  * Getter for the current Joint Position Command
  *
  * @return The current Joint Position command
  */
  std::array<double, 7> getJointPositionCommand() const;

  /**
  * Getter for the current Joint Velocity Command
  *
  * @return The current Joint Velocity command
  */
  std::array<double, 7> getJointVelocityCommand() const;

  /**
  * Getter for the current Joint Torque Command
  *
  * @return The current Joint Torque command
  */
  std::array<double, 7> getJointEffortCommand() const;

  /**
  * Enforces joint limits on position velocity and torque level
  *
  * @param[in] kPeriod The duration of the current cycle
  */
  void enforceLimits(const ros::Duration kPeriod);

 private:
  template <typename T>
  T controlCallback(const T& command,
                    std::function<bool()> ros_callback,
                    const franka::RobotState& robot_state) {
    robot_state_ = robot_state;
    if (!controller_active_) {
      return franka::Stop;
    }
    if (ros_callback && !ros_callback()) {
      return franka::Stop;
    }
    return command;
  }

  hardware_interface::JointStateInterface joint_state_interface_{};
  franka_hw::FrankaStateInterface franka_state_interface_{};
  hardware_interface::PositionJointInterface position_joint_interface_{};
  hardware_interface::VelocityJointInterface velocity_joint_interface_{};
  hardware_interface::EffortJointInterface effort_joint_interface_{};
  franka_hw::FrankaPoseCartesianInterface franka_pose_cartesian_interface_{};
  franka_hw::FrankaVelocityCartesianInterface
<<<<<<< HEAD
      franka_velocity_cartesian_interface_{};
=======
      franka_velocity_cartesian_interface_;
  franka_hw::FrankaModelInterface franka_model_interface_;
>>>>>>> 358d6b7e

  joint_limits_interface::PositionJointSoftLimitsInterface
      position_joint_limit_interface_{};
  joint_limits_interface::VelocityJointSoftLimitsInterface
      velocity_joint_limit_interface_{};
  joint_limits_interface::EffortJointSoftLimitsInterface
      effort_joint_limit_interface_{};

  franka::RobotState robot_state_{};

  std::array<std::string, 7> joint_names_;
  const std::string arm_id_;

<<<<<<< HEAD
=======
  franka::Robot* const robot_;
  std::unique_ptr<franka::Model> model_;
  franka::RobotState robot_state_;
>>>>>>> 358d6b7e
  franka::JointPositions position_joint_command_;
  franka::JointVelocities velocity_joint_command_;
  franka::Torques effort_joint_command_;
  franka::CartesianPose pose_cartesian_command_;
  franka::CartesianVelocities velocity_cartesian_command_;

  std::function<void(franka::Robot&, std::function<bool()>)> run_function_;

  std::atomic_bool controller_active_{false};
  ControlMode current_control_mode_ = ControlMode::None;
};

}  // namespace franka_hw<|MERGE_RESOLUTION|>--- conflicted
+++ resolved
@@ -161,12 +161,8 @@
   hardware_interface::EffortJointInterface effort_joint_interface_{};
   franka_hw::FrankaPoseCartesianInterface franka_pose_cartesian_interface_{};
   franka_hw::FrankaVelocityCartesianInterface
-<<<<<<< HEAD
       franka_velocity_cartesian_interface_{};
-=======
-      franka_velocity_cartesian_interface_;
   franka_hw::FrankaModelInterface franka_model_interface_;
->>>>>>> 358d6b7e
 
   joint_limits_interface::PositionJointSoftLimitsInterface
       position_joint_limit_interface_{};
@@ -180,12 +176,7 @@
   std::array<std::string, 7> joint_names_;
   const std::string arm_id_;
 
-<<<<<<< HEAD
-=======
-  franka::Robot* const robot_;
   std::unique_ptr<franka::Model> model_;
-  franka::RobotState robot_state_;
->>>>>>> 358d6b7e
   franka::JointPositions position_joint_command_;
   franka::JointVelocities velocity_joint_command_;
   franka::Torques effort_joint_command_;
